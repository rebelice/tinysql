PROJECT=tidb
GOPATH ?= $(shell go env GOPATH)
P=8

# Ensure GOPATH is set before running build process.
ifeq "$(GOPATH)" ""
  $(error Please set the environment variable GOPATH before running `make`)
endif
FAIL_ON_STDOUT := awk '{ print } END { if (NR > 0) { exit 1 } }'

CURDIR := $(shell pwd)
path_to_add := $(addsuffix /bin,$(subst :,/bin:,$(GOPATH))):$(PWD)/tools/bin
export PATH := $(path_to_add):$(PATH)

GO              := GO111MODULE=on go
GOBUILD         := $(GO) build $(BUILD_FLAG) -tags codes
GOBUILDCOVERAGE := GOPATH=$(GOPATH) cd tidb-server; $(GO) test -coverpkg="../..." -c .
GOTEST          := $(GO) test -p $(P)
OVERALLS        := GO111MODULE=on overalls

ARCH      := "`uname -s`"
LINUX     := "Linux"
MAC       := "Darwin"
PACKAGE_LIST  := go list ./...| grep -vE "cmd"
PACKAGES  := $$($(PACKAGE_LIST))
PACKAGE_DIRECTORIES := $(PACKAGE_LIST) | sed 's|github.com/pingcap/$(PROJECT)/||'
FILES     := $$(find $$($(PACKAGE_DIRECTORIES)) -name "*.go")

FAILPOINT_ENABLE  := $$(find $$PWD/ -type d | grep -vE "(\.git|tools)" | xargs tools/bin/failpoint-ctl enable)
FAILPOINT_DISABLE := $$(find $$PWD/ -type d | grep -vE "(\.git|tools)" | xargs tools/bin/failpoint-ctl disable)

LDFLAGS += -X "github.com/pingcap/parser/mysql.TiDBReleaseVersion=$(shell git describe --tags --dirty --always)"

TEST_LDFLAGS =  -X "github.com/pingcap/tidb/config.checkBeforeDropLDFlag=1"
COVERAGE_SERVER_LDFLAGS =  -X "github.com/pingcap/tidb/tidb-server.isCoverageServer=1"

CHECK_LDFLAGS += $(LDFLAGS) ${TEST_LDFLAGS}

TARGET = ""

# VB = Vector Benchmark
VB_FILE =
VB_FUNC =


.PHONY: all build update clean todo test gotest interpreter server dev check checklist parser tidy

default: server buildsucc

server-admin-check: server_check buildsucc

buildsucc:
	@echo Build TiDB Server successfully!

all: dev server benchkv

parser:
	cd parser && make all

dev: checklist parser check test

build: parser
	$(GOBUILD)

# Install the check tools.
check-setup:tools/bin/revive tools/bin/goword tools/bin/gometalinter tools/bin/gosec

check: parser fmt errcheck lint tidy testSuite check-static vet

# These need to be fixed before they can be ran regularly
check-fail: goword check-slow

fmt:
	@echo "gofmt (simplify)"
	@gofmt -s -l -w $(FILES) 2>&1 | $(FAIL_ON_STDOUT)

goword:tools/bin/goword
	tools/bin/goword $(FILES) 2>&1 | $(FAIL_ON_STDOUT)

gosec:tools/bin/gosec
	tools/bin/gosec $$($(PACKAGE_DIRECTORIES))

check-static: tools/bin/golangci-lint
	tools/bin/golangci-lint run -v --disable-all --deadline=4m \
	  --enable=misspell \
	  --enable=ineffassign \
	  --enable=unused \
	  $$($(PACKAGE_DIRECTORIES))

check-slow:tools/bin/gometalinter tools/bin/gosec
	tools/bin/gometalinter --disable-all \
	  --enable errcheck \
	  $$($(PACKAGE_DIRECTORIES))

errcheck:tools/bin/errcheck
	@echo "errcheck"
	@GO111MODULE=on tools/bin/errcheck -exclude ./tools/check/errcheck_excludes.txt -ignoretests -blank $(PACKAGES)

gogenerate:
	@echo "go generate ./..."
	./tools/check/check-gogenerate.sh

lint:tools/bin/revive
	@echo "linting"
	@tools/bin/revive -formatter friendly -config tools/check/revive.toml -exclude ./parser/... $(FILES)

vet:
	@echo "vet"
	$(GO) vet -all $(PACKAGES) 2>&1 | $(FAIL_ON_STDOUT)

tidy:
	@echo "go mod tidy"
	./tools/check/check-tidy.sh

testSuite:
	@echo "testSuite"
	./tools/check/check_testSuite.sh

clean:
	$(GO) clean -i ./...
	rm -rf *.out
	cd parser && make clean

# Split tests for CI to run `make test` in parallel.
test: test_part_1 test_part_2
	@>&2 echo "Great, all tests passed."

test_part_1: checklist

test_part_2: checkdep gotest gogenerate

upload-coverage: SHELL:=/bin/bash
upload-coverage:
ifeq ("$(TRAVIS_COVERAGE)", "1")
	mv overalls.coverprofile coverage.txt
	bash <(curl -s https://codecov.io/bash)
endif

gotest: failpoint-enable
ifeq ("$(TRAVIS_COVERAGE)", "1")
	@echo "Running in TRAVIS_COVERAGE mode."
	$(GO) get github.com/go-playground/overalls
	@export log_level=error; \
	$(OVERALLS) -project=github.com/pingcap/tidb \
			-covermode=count \
			-ignore='.git,vendor,cmd,docs,LICENSES' \
			-concurrency=4 \
			-- -coverpkg=./... \
			|| { $(FAILPOINT_DISABLE); exit 1; }
else
	@echo "Running in native mode."
	@export log_level=error; export TZ='Asia/Shanghai'; \
	$(GOTEST) -ldflags '$(TEST_LDFLAGS)' -cover $(PACKAGES) -check.timeout 4s || { $(FAILPOINT_DISABLE); exit 1; }
endif
	@$(FAILPOINT_DISABLE)

race: failpoint-enable
	@export log_level=debug; \
	$(GOTEST) -timeout 20m -race $(PACKAGES) || { $(FAILPOINT_DISABLE); exit 1; }
	@$(FAILPOINT_DISABLE)

leak: failpoint-enable
	@export log_level=debug; \
	$(GOTEST) -tags leak $(PACKAGES) || { $(FAILPOINT_DISABLE); exit 1; }
	@$(FAILPOINT_DISABLE)

tikv_integration_test: failpoint-enable
	$(GOTEST) ./store/tikv/. -with-tikv=true || { $(FAILPOINT_DISABLE); exit 1; }
	@$(FAILPOINT_DISABLE)

RACE_FLAG =
ifeq ("$(WITH_RACE)", "1")
	RACE_FLAG = -race
	GOBUILD   = GOPATH=$(GOPATH) $(GO) build
endif

CHECK_FLAG =
ifeq ("$(WITH_CHECK)", "1")
	CHECK_FLAG = $(TEST_LDFLAGS)
endif

server: parser
ifeq ($(TARGET), "")
	CGO_ENABLED=1 $(GOBUILD) $(RACE_FLAG) -ldflags '$(LDFLAGS) $(CHECK_FLAG)' -o bin/tidb-server tidb-server/main.go
else
	CGO_ENABLED=1 $(GOBUILD) $(RACE_FLAG) -ldflags '$(LDFLAGS) $(CHECK_FLAG)' -o '$(TARGET)' tidb-server/main.go
endif

server_check:
ifeq ($(TARGET), "")
	$(GOBUILD) $(RACE_FLAG) -ldflags '$(CHECK_LDFLAGS)' -o bin/tidb-server tidb-server/main.go
else
	$(GOBUILD) $(RACE_FLAG) -ldflags '$(CHECK_LDFLAGS)' -o '$(TARGET)' tidb-server/main.go
endif

linux:
ifeq ($(TARGET), "")
	GOOS=linux $(GOBUILD) $(RACE_FLAG) -ldflags '$(LDFLAGS) $(CHECK_FLAG)' -o bin/tidb-server-linux tidb-server/main.go
else
	GOOS=linux $(GOBUILD) $(RACE_FLAG) -ldflags '$(LDFLAGS) $(CHECK_FLAG)' -o '$(TARGET)' tidb-server/main.go
endif

server_coverage:
ifeq ($(TARGET), "")
	$(GOBUILDCOVERAGE) $(RACE_FLAG) -ldflags '$(LDFLAGS) $(COVERAGE_SERVER_LDFLAGS) $(CHECK_FLAG)' -o ../bin/tidb-server-coverage
else
	$(GOBUILDCOVERAGE) $(RACE_FLAG) -ldflags '$(LDFLAGS) $(COVERAGE_SERVER_LDFLAGS) $(CHECK_FLAG)' -o '$(TARGET)'
endif

checklist:
	cat checklist.md

failpoint-enable: tools/bin/failpoint-ctl
# Converting gofail failpoints...
	@$(FAILPOINT_ENABLE)

failpoint-disable: tools/bin/failpoint-ctl
# Restoring gofail failpoints...
	@$(FAILPOINT_DISABLE)

checkdep:
	$(GO) list -f '{{ join .Imports "\n" }}' github.com/pingcap/tidb/store/tikv | grep ^github.com/pingcap/parser$$ || exit 0; exit 1

tools/bin/megacheck: tools/check/go.mod
	cd tools/check; \
	$(GO) build -o ../bin/megacheck honnef.co/go/tools/cmd/megacheck

tools/bin/revive: tools/check/go.mod
	cd tools/check; \
	$(GO) build -o ../bin/revive github.com/mgechev/revive

tools/bin/goword: tools/check/go.mod
	cd tools/check; \
	$(GO) build -o ../bin/goword github.com/chzchzchz/goword

tools/bin/gometalinter: tools/check/go.mod
	cd tools/check; \
	$(GO) build -o ../bin/gometalinter gopkg.in/alecthomas/gometalinter.v3

tools/bin/gosec: tools/check/go.mod
	cd tools/check; \
	$(GO) build -o ../bin/gosec github.com/securego/gosec/cmd/gosec

tools/bin/errcheck: tools/check/go.mod
	cd tools/check; \
	$(GO) build -o ../bin/errcheck github.com/kisielk/errcheck

tools/bin/failpoint-ctl: go.mod
	$(GO) build -o $@ github.com/pingcap/failpoint/failpoint-ctl

tools/bin/misspell:tools/check/go.mod
	$(GO) get -u github.com/client9/misspell/cmd/misspell

tools/bin/ineffassign:tools/check/go.mod
	cd tools/check; \
	$(GO) build -o ../bin/ineffassign github.com/gordonklaus/ineffassign
tools/bin/golangci-lint:
	curl -sfL https://raw.githubusercontent.com/golangci/golangci-lint/master/install.sh| sh -s -- -b ./tools/bin v1.21.0

# Usage:
#
# 	$ make vectorized-bench VB_FILE=Time VB_FUNC=builtinCurrentDateSig
vectorized-bench:
	cd ./expression && \
		go test -v -benchmem \
			-bench=BenchmarkVectorizedBuiltin$(VB_FILE)Func \
			-run=BenchmarkVectorizedBuiltin$(VB_FILE)Func \
			-args "$(VB_FUNC)"

<<<<<<< HEAD
test-proj1:
	cd tablecodec && \
	go test
=======
test-proj4-1:
	cd planner/core && \
	go test -check.f TestPredicatePushDown && \

test-proj2:
	cd parser && \
	go test -check.f TestDMLStmt
>>>>>>> 9895dc5b

proj6: failpoint-enable
	go test -timeout 600s ./store/tikv -mockStore=false
	@$(FAILPOINT_DISABLE)<|MERGE_RESOLUTION|>--- conflicted
+++ resolved
@@ -267,19 +267,21 @@
 			-run=BenchmarkVectorizedBuiltin$(VB_FILE)Func \
 			-args "$(VB_FUNC)"
 
-<<<<<<< HEAD
+
 test-proj1:
 	cd tablecodec && \
 	go test
-=======
+
+test-proj2:
+	cd parser && \
+	go test -check.f TestDMLStmt
+  
 test-proj4-1:
 	cd planner/core && \
 	go test -check.f TestPredicatePushDown && \
 
-test-proj2:
-	cd parser && \
-	go test -check.f TestDMLStmt
->>>>>>> 9895dc5b
+
+
 
 proj6: failpoint-enable
 	go test -timeout 600s ./store/tikv -mockStore=false
